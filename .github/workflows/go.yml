name: Go

on:
  push:
    branches:
      - main
  pull_request:
    branches:
      - main
  workflow_dispatch:

jobs:
  build:
    strategy:
      matrix:
        go: [1.18,1.19,1.20.x]
    name: build & test
    runs-on: ubuntu-latest
    services:
      etcd:
        image: gcr.io/etcd-development/etcd:v3.5.0
        ports:
          - 2379:2379
        env:
          ETCD_LISTEN_CLIENT_URLS: http://0.0.0.0:2379
          ETCD_ADVERTISE_CLIENT_URLS: http://0.0.0.0:2379
      consul:
        image: consul:1.12.3
        ports:
          - 8500:8500
      nacos:
        image: nacos/nacos-server:v2.1.0
        env:
          MODE: standalone
        ports:
          - "8848:8848"
          - "9848:9848"
      polaris:
<<<<<<< HEAD
        image: polarismesh/polaris-standalone:v1.17.0
=======
        image: polarismesh/polaris-standalone:latest
>>>>>>> 69d73225
        ports:
          - 8090:8090
          - 8091:8091
          - 8093:8093
    steps:
      - uses: actions/checkout@v3
      - name: Set up Go
        uses: actions/setup-go@v4.0.1
        with:
          go-version: ${{ matrix.go }}

      - name: Setup Environment
        run: |
          echo "GOPATH=$(go env GOPATH)" >> $GITHUB_ENV
          echo "$(go env GOPATH)/bin" >> $GITHUB_PATH

      - name: Module cache
        uses: actions/cache@v3
        with:
          path: |
            ~/.cache/go-build
            ~/go/pkg/mod
          key: ${{ runner.os }}-go-${{ hashFiles('**/go.sum') }}
          restore-keys: |
            ${{ runner.os }}-go

      - name: Build
        run: go build ./...

      - name: Test
        run: make test-coverage

      - name: Upload coverage to Codecov
        run: bash <(curl -s https://codecov.io/bash)

      - name: Kratos
        run: |
          cd cmd/kratos
          go build ./...
          go test ./...

      - name: HTTP
        run: |
          cd cmd/protoc-gen-go-http
          go build ./...
          go test ./...<|MERGE_RESOLUTION|>--- conflicted
+++ resolved
@@ -13,7 +13,7 @@
   build:
     strategy:
       matrix:
-        go: [1.18,1.19,1.20.x]
+        go: [1.18, 1.19, 1.20.x]
     name: build & test
     runs-on: ubuntu-latest
     services:
@@ -36,11 +36,7 @@
           - "8848:8848"
           - "9848:9848"
       polaris:
-<<<<<<< HEAD
-        image: polarismesh/polaris-standalone:v1.17.0
-=======
         image: polarismesh/polaris-standalone:latest
->>>>>>> 69d73225
         ports:
           - 8090:8090
           - 8091:8091
