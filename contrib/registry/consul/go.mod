module github.com/go-kratos/kratos/contrib/registry/consul/v2

go 1.19

require (
	github.com/go-kratos/kratos/v2 v2.7.2
	github.com/hashicorp/consul/api v1.26.1
)

require (
<<<<<<< HEAD
	github.com/armon/go-metrics v0.3.10 // indirect
	github.com/fatih/color v1.9.0 // indirect
	github.com/google/go-cmp v0.5.9 // indirect
	github.com/hashicorp/go-cleanhttp v0.5.1 // indirect
	github.com/hashicorp/go-hclog v0.14.1 // indirect
	github.com/hashicorp/go-immutable-radix v1.3.0 // indirect
	github.com/hashicorp/go-msgpack v0.5.5 // indirect
=======
	github.com/armon/go-metrics v0.4.1 // indirect
	github.com/fatih/color v1.14.1 // indirect
	github.com/hashicorp/errwrap v1.1.0 // indirect
	github.com/hashicorp/go-cleanhttp v0.5.2 // indirect
	github.com/hashicorp/go-hclog v1.5.0 // indirect
	github.com/hashicorp/go-immutable-radix v1.3.1 // indirect
>>>>>>> 4f614be3
	github.com/hashicorp/go-multierror v1.1.1 // indirect
	github.com/hashicorp/go-rootcerts v1.0.2 // indirect
	github.com/hashicorp/golang-lru v0.5.4 // indirect
	github.com/hashicorp/serf v0.10.1 // indirect
	github.com/mattn/go-colorable v0.1.13 // indirect
	github.com/mattn/go-isatty v0.0.17 // indirect
	github.com/mitchellh/go-homedir v1.1.0 // indirect
	github.com/mitchellh/mapstructure v1.5.0 // indirect
	golang.org/x/exp v0.0.0-20230817173708-d852ddb80c63 // indirect
	golang.org/x/sys v0.13.0 // indirect
)

replace github.com/go-kratos/kratos/v2 => ../../../<|MERGE_RESOLUTION|>--- conflicted
+++ resolved
@@ -8,22 +8,12 @@
 )
 
 require (
-<<<<<<< HEAD
-	github.com/armon/go-metrics v0.3.10 // indirect
-	github.com/fatih/color v1.9.0 // indirect
-	github.com/google/go-cmp v0.5.9 // indirect
-	github.com/hashicorp/go-cleanhttp v0.5.1 // indirect
-	github.com/hashicorp/go-hclog v0.14.1 // indirect
-	github.com/hashicorp/go-immutable-radix v1.3.0 // indirect
-	github.com/hashicorp/go-msgpack v0.5.5 // indirect
-=======
 	github.com/armon/go-metrics v0.4.1 // indirect
 	github.com/fatih/color v1.14.1 // indirect
 	github.com/hashicorp/errwrap v1.1.0 // indirect
 	github.com/hashicorp/go-cleanhttp v0.5.2 // indirect
 	github.com/hashicorp/go-hclog v1.5.0 // indirect
 	github.com/hashicorp/go-immutable-radix v1.3.1 // indirect
->>>>>>> 4f614be3
 	github.com/hashicorp/go-multierror v1.1.1 // indirect
 	github.com/hashicorp/go-rootcerts v1.0.2 // indirect
 	github.com/hashicorp/golang-lru v0.5.4 // indirect
